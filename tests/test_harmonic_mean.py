--- conflicted
+++ resolved
@@ -68,13 +68,12 @@
 
 
 # Add test for empty dataframe
-def test_sv_harmonic_mean_empty_dataframe():
+def test_sv_harmonic_mean_empty_abs_sv():
     # Create a DataFrame with empty 'abs_sv' column
     svdf = pd.DataFrame({"speed": [], "depth": []})
     start_depth = 0
     end_depth = 2
     with pytest.raises(ValueError):
-<<<<<<< HEAD
         sv_harmonic_mean(svdf, start_depth, end_depth)
 
 
@@ -84,6 +83,4 @@
     start_depth = 0
     end_depth = 2
     with pytest.raises(ValueError):
-=======
->>>>>>> 047c1e85
         sv_harmonic_mean(svdf, start_depth, end_depth)