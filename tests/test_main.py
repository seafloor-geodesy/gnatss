import pytest

from gnatss.main import gather_files


@pytest.mark.parametrize("proc", ["solver", "posfilter", "random"])
def test_gather_files(mocker, proc):
    tt = "travel_times"
    rph = "roll_pitch_heading"
    glob_vals = [tt, rph]
    expected_procs = {
        "solver": ["sound_speed", tt, "gps_solution", "deletions"],
        "posfilter": [rph],
    }

    # Setup get_filesystem mock
    glob_res = [
        "/some/path/to/1",
        "/some/path/to/2",
        "/some/path/to/3",
    ]

    class Filesystem:
        def glob(path):
            return glob_res

    mocker.patch("gnatss.main._get_filesystem", return_value=Filesystem)

    # Setup mock configuration
    item_keys = []
    if proc in expected_procs:
        item_keys = expected_procs[proc]

    sample_dict = {
        k: {
            "path": f"/some/path/to/{k}"
            if k not in glob_vals
            else "/some/glob/**/path",
            "storage_options": {},
        }
        for k in item_keys
    }
    config = mocker.patch("gnatss.configs.main.Configuration")
<<<<<<< HEAD
    config.solver.input_files.model_dump.return_value = sample_dict
=======
    if proc in list(expected_procs.keys()):
        # Test for actual proc that exists
        getattr(config, proc).input_files.dict.return_value = sample_dict

        all_files_dict = gather_files(config, proc=proc)
        # Check all_files_dict
        assert isinstance(all_files_dict, dict)
        assert sorted(list(all_files_dict.keys())) == sorted(item_keys)

        # Test glob
        for val in glob_vals:
            if val in all_files_dict:
                assert isinstance(all_files_dict[val], list)
                assert all_files_dict[val] == glob_res
    else:
        # Test for random
        del config.random
>>>>>>> ec129d45

        with pytest.raises(AttributeError) as exc_info:
            all_files_dict = gather_files(config, proc=proc)

        assert exc_info.type == AttributeError
        assert exc_info.value.args[0] == f"Unknown process type: {proc}"<|MERGE_RESOLUTION|>--- conflicted
+++ resolved
@@ -41,9 +41,6 @@
         for k in item_keys
     }
     config = mocker.patch("gnatss.configs.main.Configuration")
-<<<<<<< HEAD
-    config.solver.input_files.model_dump.return_value = sample_dict
-=======
     if proc in list(expected_procs.keys()):
         # Test for actual proc that exists
         getattr(config, proc).input_files.dict.return_value = sample_dict
@@ -61,7 +58,6 @@
     else:
         # Test for random
         del config.random
->>>>>>> ec129d45
 
         with pytest.raises(AttributeError) as exc_info:
             all_files_dict = gather_files(config, proc=proc)
