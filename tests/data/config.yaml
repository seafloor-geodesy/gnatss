site_id: NCL1

solver:
  transponders:
    - lat: 45.302064471
      lon: -124.978181346
      height: -1176.5866
      internal_delay: 0.200000
      sv_mean: 1481.551
    - lat: 45.295207747
      lon: -124.958752845
      height: -1146.5881
      internal_delay: 0.320000
      sv_mean: 1481.521
    - lat: 45.309643593
      lon: -124.959348875
      height: -1133.7305
      internal_delay: 0.440000
      sv_mean: 1481.509
  reference_ellipsoid:
    semi_major_axis: 6378137.000
    reverse_flattening: 298.257222101
  gps_sigma_limit: 0.05
  std_dev: true
  geoid_undulation: -26.59
  bisection_tolerance: 1e-10
  array_center:
    lat: 45.3023
    lon: -124.9656
  travel_times_variance: 1e-10
  travel_times_correction: 0.0
  transducer_delay_time: 0.0
  harmonic_mean_start_depth: -4.0
  input_files:
    sound_speed:
      path: ./tests/data/2022/NCL1/ctd/CTD_NCL1_Ch_Mi
    travel_times:
      path: ./tests/data/2022/NCL1/**/WG_*/pxp_tt
    gps_solution:
      path: ./tests/data/2022/NCL1/**/posfilter/POS_FREED_TRANS_TWTT
    # deletions and quality_controls files are optional
    # users should be able to also add their points in ./output/deletions.csv
    # quality_controls:
    #   path: ./tests/data/2022/NCL1/quality_control.csv
    # deletions:
    #   path: ./tests/data/2022/NCL1/deletns.dat

posfilter:
<<<<<<< HEAD
  atd_offsets:
    forward: 0.0053
    rightward: 0
    downward: 0.92813
  input_files:
    roll_pitch_heading:
      path: ./tests/data/2022/NCL1/**/posfilter/RPH
=======
  input_files:
    roll_pitch_heading:
      path: ./tests/data/2022/NCL1/**/WG_*/RPH_TWTT
>>>>>>> 6b77fd03


output:
  path: ./tests/data/output/<|MERGE_RESOLUTION|>--- conflicted
+++ resolved
@@ -46,19 +46,13 @@
     #   path: ./tests/data/2022/NCL1/deletns.dat
 
 posfilter:
-<<<<<<< HEAD
   atd_offsets:
     forward: 0.0053
     rightward: 0
     downward: 0.92813
   input_files:
     roll_pitch_heading:
-      path: ./tests/data/2022/NCL1/**/posfilter/RPH
-=======
-  input_files:
-    roll_pitch_heading:
       path: ./tests/data/2022/NCL1/**/WG_*/RPH_TWTT
->>>>>>> 6b77fd03
 
 
 output:
