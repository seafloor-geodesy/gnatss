from typing import List

<<<<<<< HEAD
import numpy as np
=======
import pandas as pd
>>>>>>> a8ea7d43
from nptyping import Float, NDArray, Shape
from pymap3d import ecef2enu
from scipy.spatial.transform import Rotation

<<<<<<< HEAD
from gnatss import constants
from gnatss.configs.solver import ArrayCenter
from gnatss.loaders import load_gps_solutions
from gnatss.ops.kalman import run_filter_simulation
=======
from .. import constants
from ..configs.solver import ArrayCenter


def spline_interpolate(travel_times, ins_rph, cov_rph):
    """
    Interpolate the INS RPH data and the covariance data to the travel times data

    Parameters
    ----------
    travel_times : pd.DataFrame
        The travel times data
    ins_rph : pd.DataFrame
        The INS RPH data
    cov_rph : pd.DataFrame
        The covariance data

    Returns
    -------
    pd.DataFrame
        The interpolated data
    """
    # Merge the two dataframes of ins_rph and cov_rph
    # since they're at the same sampling rate
    merged_rph = pd.merge(ins_rph, cov_rph, on="dts")

    # Merge the travel times data with the merged_rph data
    # with an 'outer' join, this will result in missing values
    # at points of travel times data that doesn't have corresponding
    # INS RPH data
    initial_df = pd.merge(
        travel_times[[constants.TT_TIME]],
        merged_rph,
        left_on="time",
        right_on="dts",
        how="outer",
    )

    # Interpolate the missing values using cubic spline interpolation
    result_df = (
        initial_df.interpolate(method="spline", order=3, s=0)
        .drop("dts", axis=1)
        .dropna()
        .reset_index(drop=True)
    )

    return result_df
>>>>>>> a8ea7d43


def rotation(
    df: pd.DataFrame,
    atd_offsets: NDArray[Shape["3"], Float],
    array_center: ArrayCenter,
    input_rph_columns: List[str],
    input_ecef_columns: List[str],
    output_antenna_enu_columns: List[str],
) -> pd.DataFrame:
    """
    Calculate GNSS antenna eastward, northward, and upward position
    columns,and add to input dataframe.

    Parameters
    ----------
    df :  DataFrame
        Pandas Dataframe to add antenna position columns to
    atd_offsets : NDArray[Shape["3"], Float]
        Forward, Rightward, and Downward antenna transducer offset values
    array_center : ArrayCenter
        Array center base model containing Latitude, Longitude and Altitude
    input_rph_columns : List[str]
        List containing Roll, Pitch, and Heading column names in input dataframe
    input_ecef_columns : List[str]
        List containing Geocentric x, y, and z column names in input dataframe
    output_antenna_enu_columns : List[str]
        List containing Antenna position Eastward, Northward, and Upward
        direction column names that are to be added to the dataframe

    Returns
    -------
    DataFrame
        Modified Pandas Dataframe containing 3 new antenna position
        (eastward, northward, and upward) columns.
    """
    # d_enu_columns and td_enu_columns are temporary columns used to calculate antenna positions
    d_enu_columns = ["d_e", "d_n", "d_u"]
    td_enu_columns = ["td_e", "td_n", "td_u"]

    # Compute transducer offset from the antenna, and add to d_enu_columns columns
    r = Rotation.from_euler("xyz", df[input_rph_columns], degrees=True)
    offsets = r.as_matrix() @ atd_offsets
    df[d_enu_columns[0]] = offsets[:, 1]
    df[d_enu_columns[1]] = offsets[:, 0]
    df[d_enu_columns[2]] = -offsets[:, 2]

    # Calculate enu values from ecef values, and add to td_enu_columns columns
    enu = df[input_ecef_columns].apply(
        lambda row: ecef2enu(
            *row.values,
            lat0=array_center.lat,
            lon0=array_center.lon,
            h0=array_center.alt,
        ),
        axis=1,
    )
    df = df.assign(**dict(zip(td_enu_columns, zip(*enu))))

    # antenna_enu is the sum of corresponding td_enu_columns and d_enu_columns values
    for antenna_enu, td_enu, d_enu in zip(
        output_antenna_enu_columns, td_enu_columns, d_enu_columns
    ):
        df[antenna_enu] = df.loc[:, [td_enu, d_enu]].sum(axis=1)

    # Drop temporary d_enu_columns and td_enu_columns columns
    df.drop(columns=[*d_enu_columns, *td_enu_columns], inplace=True)

    return df


def kalman_filtering(
    inspvaa_df: DataFrame,
    insstdeva_df: DataFrame,
    gps_df: DataFrame,
) -> DataFrame:
    """
    Performs Kalman filtering of the GPS_GEOCENTRIC and GPS_COV_DIAG fields

    Parameters
    ----------
    inspvaa_df :  DataFrame
        Pandas Dataframe containing Antenna enu directions Novatel L1 data
    insstdeva_df :  DataFrame
        Pandas Dataframe containing Antenna enu directions std deviation Novatel L1 data
    gps_df :  DataFrame
        Pandas Dataframe containing GPS solutions Novatel L1 data

    Returns
    -------
    DataFrame
        Pandas Dataframe containing Time and Kalman filtered GPS_GEOCENTRIC and GPS_COV_DIAG columns
    """
    inspvaa_df = inspvaa_df.rename(
        columns={
            constants.TIME_J2000: constants.GPS_TIME,  # TODO For merging convenience (So extra cols dont pop up during merge)
        },
        errors="raise",
    )
    inspvaa_df = inspvaa_df[
        [
            constants.GPS_TIME,
            *constants.ANTENNA_DIRECTIONS,
        ]
    ]
    insstdeva_df = insstdeva_df.rename(
        columns={
            constants.TIME_J2000: constants.GPS_TIME,
        },
        errors="raise",
    )
    insstdeva_df = insstdeva_df[
        [
            constants.GPS_TIME,
            f"{constants.ANTENNA_EASTWARD} std",
            f"{constants.ANTENNA_NORTHWARD} std",
            f"{constants.ANTENNA_UPWARD} std",
        ]
    ]

    insstdeva_df["v_sden"] = 0.0  # TODO Should I create a constant for these columns?
    insstdeva_df["v_sdeu"] = 0.0
    insstdeva_df["v_sdnu"] = 0.0

    gps_df["sdxy"] = np.sqrt(
        gps_df[constants.GPS_COV_XX] * gps_df[constants.GPS_COV_YY]
    )
    gps_df["sdxz"] = np.sqrt(
        gps_df[constants.GPS_COV_XX] * gps_df[constants.GPS_COV_ZZ]
    )
    gps_df["sdyz"] = np.sqrt(
        gps_df[constants.GPS_COV_YY] * gps_df[constants.GPS_COV_ZZ]
    )

    merged_df = inspvaa_df.merge(gps_df, on=constants.GPS_TIME, how="left")
    merged_df = merged_df.merge(insstdeva_df, on=constants.GPS_TIME, how="left")
    merged_df = merged_df.sort_values(constants.GPS_TIME).reset_index(drop=True)

    first_pos = merged_df[~merged_df.x.isnull()].iloc[0].name
    merged_df = merged_df.loc[first_pos:].reset_index(drop=True)

    merged_np_array = merged_df.to_numpy()
    x, P, K, Pp = run_filter_simulation(merged_np_array)

    smoothed_results = DataFrame(
        x.reshape(x.shape[0], -1),
        columns=[*constants.GPS_GEOCENTRIC, *constants.GPS_COV_DIAG],
    )
    smoothed_results[constants.GPS_TIME] = merged_df[constants.GPS_TIME]
    # TODO How are the GPS_COV values calculated???

    return smoothed_results
<|MERGE_RESOLUTION|>--- conflicted
+++ resolved
@@ -1,217 +1,209 @@
-from typing import List
-
-<<<<<<< HEAD
-import numpy as np
-=======
-import pandas as pd
->>>>>>> a8ea7d43
-from nptyping import Float, NDArray, Shape
-from pymap3d import ecef2enu
-from scipy.spatial.transform import Rotation
-
-<<<<<<< HEAD
-from gnatss import constants
-from gnatss.configs.solver import ArrayCenter
-from gnatss.loaders import load_gps_solutions
-from gnatss.ops.kalman import run_filter_simulation
-=======
-from .. import constants
-from ..configs.solver import ArrayCenter
-
-
-def spline_interpolate(travel_times, ins_rph, cov_rph):
-    """
-    Interpolate the INS RPH data and the covariance data to the travel times data
-
-    Parameters
-    ----------
-    travel_times : pd.DataFrame
-        The travel times data
-    ins_rph : pd.DataFrame
-        The INS RPH data
-    cov_rph : pd.DataFrame
-        The covariance data
-
-    Returns
-    -------
-    pd.DataFrame
-        The interpolated data
-    """
-    # Merge the two dataframes of ins_rph and cov_rph
-    # since they're at the same sampling rate
-    merged_rph = pd.merge(ins_rph, cov_rph, on="dts")
-
-    # Merge the travel times data with the merged_rph data
-    # with an 'outer' join, this will result in missing values
-    # at points of travel times data that doesn't have corresponding
-    # INS RPH data
-    initial_df = pd.merge(
-        travel_times[[constants.TT_TIME]],
-        merged_rph,
-        left_on="time",
-        right_on="dts",
-        how="outer",
-    )
-
-    # Interpolate the missing values using cubic spline interpolation
-    result_df = (
-        initial_df.interpolate(method="spline", order=3, s=0)
-        .drop("dts", axis=1)
-        .dropna()
-        .reset_index(drop=True)
-    )
-
-    return result_df
->>>>>>> a8ea7d43
-
-
-def rotation(
-    df: pd.DataFrame,
-    atd_offsets: NDArray[Shape["3"], Float],
-    array_center: ArrayCenter,
-    input_rph_columns: List[str],
-    input_ecef_columns: List[str],
-    output_antenna_enu_columns: List[str],
-) -> pd.DataFrame:
-    """
-    Calculate GNSS antenna eastward, northward, and upward position
-    columns,and add to input dataframe.
-
-    Parameters
-    ----------
-    df :  DataFrame
-        Pandas Dataframe to add antenna position columns to
-    atd_offsets : NDArray[Shape["3"], Float]
-        Forward, Rightward, and Downward antenna transducer offset values
-    array_center : ArrayCenter
-        Array center base model containing Latitude, Longitude and Altitude
-    input_rph_columns : List[str]
-        List containing Roll, Pitch, and Heading column names in input dataframe
-    input_ecef_columns : List[str]
-        List containing Geocentric x, y, and z column names in input dataframe
-    output_antenna_enu_columns : List[str]
-        List containing Antenna position Eastward, Northward, and Upward
-        direction column names that are to be added to the dataframe
-
-    Returns
-    -------
-    DataFrame
-        Modified Pandas Dataframe containing 3 new antenna position
-        (eastward, northward, and upward) columns.
-    """
-    # d_enu_columns and td_enu_columns are temporary columns used to calculate antenna positions
-    d_enu_columns = ["d_e", "d_n", "d_u"]
-    td_enu_columns = ["td_e", "td_n", "td_u"]
-
-    # Compute transducer offset from the antenna, and add to d_enu_columns columns
-    r = Rotation.from_euler("xyz", df[input_rph_columns], degrees=True)
-    offsets = r.as_matrix() @ atd_offsets
-    df[d_enu_columns[0]] = offsets[:, 1]
-    df[d_enu_columns[1]] = offsets[:, 0]
-    df[d_enu_columns[2]] = -offsets[:, 2]
-
-    # Calculate enu values from ecef values, and add to td_enu_columns columns
-    enu = df[input_ecef_columns].apply(
-        lambda row: ecef2enu(
-            *row.values,
-            lat0=array_center.lat,
-            lon0=array_center.lon,
-            h0=array_center.alt,
-        ),
-        axis=1,
-    )
-    df = df.assign(**dict(zip(td_enu_columns, zip(*enu))))
-
-    # antenna_enu is the sum of corresponding td_enu_columns and d_enu_columns values
-    for antenna_enu, td_enu, d_enu in zip(
-        output_antenna_enu_columns, td_enu_columns, d_enu_columns
-    ):
-        df[antenna_enu] = df.loc[:, [td_enu, d_enu]].sum(axis=1)
-
-    # Drop temporary d_enu_columns and td_enu_columns columns
-    df.drop(columns=[*d_enu_columns, *td_enu_columns], inplace=True)
-
-    return df
-
-
-def kalman_filtering(
-    inspvaa_df: DataFrame,
-    insstdeva_df: DataFrame,
-    gps_df: DataFrame,
-) -> DataFrame:
-    """
-    Performs Kalman filtering of the GPS_GEOCENTRIC and GPS_COV_DIAG fields
-
-    Parameters
-    ----------
-    inspvaa_df :  DataFrame
-        Pandas Dataframe containing Antenna enu directions Novatel L1 data
-    insstdeva_df :  DataFrame
-        Pandas Dataframe containing Antenna enu directions std deviation Novatel L1 data
-    gps_df :  DataFrame
-        Pandas Dataframe containing GPS solutions Novatel L1 data
-
-    Returns
-    -------
-    DataFrame
-        Pandas Dataframe containing Time and Kalman filtered GPS_GEOCENTRIC and GPS_COV_DIAG columns
-    """
-    inspvaa_df = inspvaa_df.rename(
-        columns={
-            constants.TIME_J2000: constants.GPS_TIME,  # TODO For merging convenience (So extra cols dont pop up during merge)
-        },
-        errors="raise",
-    )
-    inspvaa_df = inspvaa_df[
-        [
-            constants.GPS_TIME,
-            *constants.ANTENNA_DIRECTIONS,
-        ]
-    ]
-    insstdeva_df = insstdeva_df.rename(
-        columns={
-            constants.TIME_J2000: constants.GPS_TIME,
-        },
-        errors="raise",
-    )
-    insstdeva_df = insstdeva_df[
-        [
-            constants.GPS_TIME,
-            f"{constants.ANTENNA_EASTWARD} std",
-            f"{constants.ANTENNA_NORTHWARD} std",
-            f"{constants.ANTENNA_UPWARD} std",
-        ]
-    ]
-
-    insstdeva_df["v_sden"] = 0.0  # TODO Should I create a constant for these columns?
-    insstdeva_df["v_sdeu"] = 0.0
-    insstdeva_df["v_sdnu"] = 0.0
-
-    gps_df["sdxy"] = np.sqrt(
-        gps_df[constants.GPS_COV_XX] * gps_df[constants.GPS_COV_YY]
-    )
-    gps_df["sdxz"] = np.sqrt(
-        gps_df[constants.GPS_COV_XX] * gps_df[constants.GPS_COV_ZZ]
-    )
-    gps_df["sdyz"] = np.sqrt(
-        gps_df[constants.GPS_COV_YY] * gps_df[constants.GPS_COV_ZZ]
-    )
-
-    merged_df = inspvaa_df.merge(gps_df, on=constants.GPS_TIME, how="left")
-    merged_df = merged_df.merge(insstdeva_df, on=constants.GPS_TIME, how="left")
-    merged_df = merged_df.sort_values(constants.GPS_TIME).reset_index(drop=True)
-
-    first_pos = merged_df[~merged_df.x.isnull()].iloc[0].name
-    merged_df = merged_df.loc[first_pos:].reset_index(drop=True)
-
-    merged_np_array = merged_df.to_numpy()
-    x, P, K, Pp = run_filter_simulation(merged_np_array)
-
-    smoothed_results = DataFrame(
-        x.reshape(x.shape[0], -1),
-        columns=[*constants.GPS_GEOCENTRIC, *constants.GPS_COV_DIAG],
-    )
-    smoothed_results[constants.GPS_TIME] = merged_df[constants.GPS_TIME]
-    # TODO How are the GPS_COV values calculated???
-
-    return smoothed_results
+from typing import List
+
+import numpy as np
+import pandas as pd
+from nptyping import Float, NDArray, Shape
+from pymap3d import ecef2enu
+from scipy.spatial.transform import Rotation
+
+from .. import constants
+from ..configs.solver import ArrayCenter
+from .kalman import run_filter_simulation
+
+
+def spline_interpolate(travel_times, ins_rph, cov_rph):
+    """
+    Interpolate the INS RPH data and the covariance data to the travel times data
+
+    Parameters
+    ----------
+    travel_times : pd.DataFrame
+        The travel times data
+    ins_rph : pd.DataFrame
+        The INS RPH data
+    cov_rph : pd.DataFrame
+        The covariance data
+
+    Returns
+    -------
+    pd.DataFrame
+        The interpolated data
+    """
+    # Merge the two dataframes of ins_rph and cov_rph
+    # since they're at the same sampling rate
+    merged_rph = pd.merge(ins_rph, cov_rph, on="dts")
+
+    # Merge the travel times data with the merged_rph data
+    # with an 'outer' join, this will result in missing values
+    # at points of travel times data that doesn't have corresponding
+    # INS RPH data
+    initial_df = pd.merge(
+        travel_times[[constants.TT_TIME]],
+        merged_rph,
+        left_on="time",
+        right_on="dts",
+        how="outer",
+    )
+
+    # Interpolate the missing values using cubic spline interpolation
+    result_df = (
+        initial_df.interpolate(method="spline", order=3, s=0)
+        .drop("dts", axis=1)
+        .dropna()
+        .reset_index(drop=True)
+    )
+
+    return result_df
+
+
+def rotation(
+    df: pd.DataFrame,
+    atd_offsets: NDArray[Shape["3"], Float],
+    array_center: ArrayCenter,
+    input_rph_columns: List[str],
+    input_ecef_columns: List[str],
+    output_antenna_enu_columns: List[str],
+) -> pd.DataFrame:
+    """
+    Calculate GNSS antenna eastward, northward, and upward position
+    columns,and add to input dataframe.
+
+    Parameters
+    ----------
+    df :  DataFrame
+        Pandas Dataframe to add antenna position columns to
+    atd_offsets : NDArray[Shape["3"], Float]
+        Forward, Rightward, and Downward antenna transducer offset values
+    array_center : ArrayCenter
+        Array center base model containing Latitude, Longitude and Altitude
+    input_rph_columns : List[str]
+        List containing Roll, Pitch, and Heading column names in input dataframe
+    input_ecef_columns : List[str]
+        List containing Geocentric x, y, and z column names in input dataframe
+    output_antenna_enu_columns : List[str]
+        List containing Antenna position Eastward, Northward, and Upward
+        direction column names that are to be added to the dataframe
+
+    Returns
+    -------
+    DataFrame
+        Modified Pandas Dataframe containing 3 new antenna position
+        (eastward, northward, and upward) columns.
+    """
+    # d_enu_columns and td_enu_columns are temporary columns used to calculate antenna positions
+    d_enu_columns = ["d_e", "d_n", "d_u"]
+    td_enu_columns = ["td_e", "td_n", "td_u"]
+
+    # Compute transducer offset from the antenna, and add to d_enu_columns columns
+    r = Rotation.from_euler("xyz", df[input_rph_columns], degrees=True)
+    offsets = r.as_matrix() @ atd_offsets
+    df[d_enu_columns[0]] = offsets[:, 1]
+    df[d_enu_columns[1]] = offsets[:, 0]
+    df[d_enu_columns[2]] = -offsets[:, 2]
+
+    # Calculate enu values from ecef values, and add to td_enu_columns columns
+    enu = df[input_ecef_columns].apply(
+        lambda row: ecef2enu(
+            *row.values,
+            lat0=array_center.lat,
+            lon0=array_center.lon,
+            h0=array_center.alt,
+        ),
+        axis=1,
+    )
+    df = df.assign(**dict(zip(td_enu_columns, zip(*enu))))
+
+    # antenna_enu is the sum of corresponding td_enu_columns and d_enu_columns values
+    for antenna_enu, td_enu, d_enu in zip(
+        output_antenna_enu_columns, td_enu_columns, d_enu_columns
+    ):
+        df[antenna_enu] = df.loc[:, [td_enu, d_enu]].sum(axis=1)
+
+    # Drop temporary d_enu_columns and td_enu_columns columns
+    df.drop(columns=[*d_enu_columns, *td_enu_columns], inplace=True)
+
+    return df
+
+
+def kalman_filtering(
+    inspvaa_df: pd.DataFrame,
+    insstdeva_df: pd.DataFrame,
+    gps_df: pd.DataFrame,
+) -> pd.DataFrame:
+    """
+    Performs Kalman filtering of the GPS_GEOCENTRIC and GPS_COV_DIAG fields
+
+    Parameters
+    ----------
+    inspvaa_df :  DataFrame
+        Pandas Dataframe containing Antenna enu directions Novatel L1 data
+    insstdeva_df :  DataFrame
+        Pandas Dataframe containing Antenna enu directions std deviation Novatel L1 data
+    gps_df :  DataFrame
+        Pandas Dataframe containing GPS solutions Novatel L1 data
+
+    Returns
+    -------
+    DataFrame
+        Pandas Dataframe containing Time and Kalman filtered GPS_GEOCENTRIC and GPS_COV_DIAG columns
+    """
+    inspvaa_df = inspvaa_df.rename(
+        columns={
+            # TODO For merging convenience (So extra cols dont pop up during merge)
+            constants.TIME_J2000: constants.GPS_TIME,
+        },
+        errors="raise",
+    )
+    inspvaa_df = inspvaa_df[
+        [
+            constants.GPS_TIME,
+            *constants.ANTENNA_DIRECTIONS,
+        ]
+    ]
+    insstdeva_df = insstdeva_df.rename(
+        columns={
+            constants.TIME_J2000: constants.GPS_TIME,
+        },
+        errors="raise",
+    )
+    insstdeva_df = insstdeva_df[
+        [
+            constants.GPS_TIME,
+            f"{constants.ANTENNA_EASTWARD} std",
+            f"{constants.ANTENNA_NORTHWARD} std",
+            f"{constants.ANTENNA_UPWARD} std",
+        ]
+    ]
+
+    insstdeva_df["v_sden"] = 0.0  # TODO Should I create a constant for these columns?
+    insstdeva_df["v_sdeu"] = 0.0
+    insstdeva_df["v_sdnu"] = 0.0
+
+    gps_df["sdxy"] = np.sqrt(
+        gps_df[constants.GPS_COV_XX] * gps_df[constants.GPS_COV_YY]
+    )
+    gps_df["sdxz"] = np.sqrt(
+        gps_df[constants.GPS_COV_XX] * gps_df[constants.GPS_COV_ZZ]
+    )
+    gps_df["sdyz"] = np.sqrt(
+        gps_df[constants.GPS_COV_YY] * gps_df[constants.GPS_COV_ZZ]
+    )
+
+    merged_df = inspvaa_df.merge(gps_df, on=constants.GPS_TIME, how="left")
+    merged_df = merged_df.merge(insstdeva_df, on=constants.GPS_TIME, how="left")
+    merged_df = merged_df.sort_values(constants.GPS_TIME).reset_index(drop=True)
+
+    first_pos = merged_df[~merged_df.x.isnull()].iloc[0].name
+    merged_df = merged_df.loc[first_pos:].reset_index(drop=True)
+
+    merged_np_array = merged_df.to_numpy()
+    x, P, K, Pp = run_filter_simulation(merged_np_array)
+
+    smoothed_results = pd.DataFrame(
+        x.reshape(x.shape[0], -1),
+        columns=[*constants.GPS_GEOCENTRIC, *constants.GPS_COV_DIAG],
+    )
+    smoothed_results[constants.GPS_TIME] = merged_df[constants.GPS_TIME]
+    # TODO How are the GPS_COV values calculated???
+
+    return smoothed_results