--- conflicted
+++ resolved
@@ -5,11 +5,8 @@
 import typer
 
 from . import package_name
-<<<<<<< HEAD
 from .configs.io import CSVOutput
-=======
 from .configs.solver import Solver
->>>>>>> ec129d45
 from .loaders import load_configuration
 from .main import gather_files, main
 
