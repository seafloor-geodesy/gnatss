--- conflicted
+++ resolved
@@ -48,11 +48,7 @@
         args: [--prose-wrap=always]
 
   - repo: https://github.com/astral-sh/ruff-pre-commit
-<<<<<<< HEAD
-    rev: "v0.9.4"
-=======
     rev: "v0.9.6"
->>>>>>> abc84e75
     hooks:
       - id: ruff
         args: ["--fix", "--show-fixes"]
